--- conflicted
+++ resolved
@@ -713,17 +713,16 @@
 		},
 	}
 
-<<<<<<< HEAD
 	if v, ok := d.GetOk("vcoresPerSocket"); ok {
 		if vcoresPerSocket := int32(v.(int)); vm.vcpu%vcoresPerSocket == 0 {
 			vm.vcoresPerSocket = vcoresPerSocket
 		} else {
 			return fmt.Errorf("The number of cores is not a factor of the number of vcpus.")
 		}
-=======
+	}
+
 	if v, ok := d.GetOk("hostname"); ok {
 		vm.hostname = v.(string)
->>>>>>> 658941d3
 	}
 
 	if v, ok := d.GetOk("folder"); ok {
