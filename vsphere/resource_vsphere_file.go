--- conflicted
+++ resolved
@@ -194,16 +194,11 @@
 		if err != nil {
 			return fmt.Errorf("error %s", err)
 		}
-<<<<<<< HEAD
-	} else if path.Ext(f.sourceFile) == ".vmdk" {
+  case path.Ext(f.sourceFile) == ".vmdk":
 		_, fileName := path.Split(f.destinationFile)
 		// Temporary directory path to upload VMDK file.
 		tempDstFile := fmt.Sprintf("tfm-temp-%d/%s", time.Now().Nanosecond(), fileName)
 
-=======
-	case path.Ext(f.sourceFile) == ".vmdk":
-		tempDstFile := fmt.Sprintf("tfm-temp-%d.vmdk", time.Now().Nanosecond())
->>>>>>> 7355f4d4
 		err = fileUpload(client, dstDatacenter, dstDatastore, f.sourceFile, tempDstFile)
 		if err != nil {
 			return fmt.Errorf("error %s", err)
@@ -212,7 +207,6 @@
 		if err != nil {
 			return fmt.Errorf("error %s", err)
 		}
-<<<<<<< HEAD
 
 		// Delete temporary directory where VMDK was uploaded.
 		tempDstDir, _ := path.Split(tempDstFile)
@@ -220,12 +214,7 @@
 		if err != nil {
 			return fmt.Errorf("error %s", err)
 		}
-	} else {
-		// If we are not copying a file or uploading a VMDK
-		// just use UploadFile alone
-=======
 	default:
->>>>>>> 7355f4d4
 		err = fileUpload(client, dstDatacenter, dstDatastore, f.sourceFile, f.destinationFile)
 		if err != nil {
 			return fmt.Errorf("error %s", err)
